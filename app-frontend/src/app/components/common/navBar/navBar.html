--- conflicted
+++ resolved
@@ -13,13 +13,8 @@
 <div class="navbar" ng-show="!$ctrl.loadError" ng-if="!$ctrl.$state.$current.name.includes('share')">
   <!-- Nav Left -->
   <div class="navbar-section primary">
-<<<<<<< HEAD
-    <a href ui-sref="home" class="brand">
-      <img ng-attr-src="{{$ctrl.assetLogo}}">
-=======
     <a ui-sref="home" class="brand">
       <img ng-attr-src="{{$ctrl.assetLogo}}" style="max-width: 50px;">
->>>>>>> f42b0b03
     </a>
     <span class="navbar-vertical-divider"></span>
     <nav>
